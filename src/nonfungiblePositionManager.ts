--- conflicted
+++ resolved
@@ -432,26 +432,12 @@
 
     let calldata: string
     if (options.data) {
-<<<<<<< HEAD
       calldata = NonfungiblePositionManager.INTERFACE.encodeFunctionData('safeTransferFrom(address,address,uint256,bytes)', [
           sender,
           recipient,
           toHex(options.tokenId),
           options.data
       ])
-=======
-      calldata = NonfungiblePositionManager.INTERFACE.encodeFunctionData(
-        'safeTransferFrom(address,address,uint256,bytes)',
-        [
-          {
-            from: sender,
-            to: recipient,
-            tokenId: toHex(options.tokenId),
-            _data: options.data
-          }
-        ]
-      )
->>>>>>> 507a3ae8
     } else {
       calldata = NonfungiblePositionManager.INTERFACE.encodeFunctionData('safeTransferFrom(address,address,uint256)', [
           sender,
