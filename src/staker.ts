import { BigintIsh, Token, validateAndParseAddress } from '@uniswap/sdk-core'
import { MethodParameters, toHex } from './utils/calldata'
import { defaultAbiCoder, Interface } from '@ethersproject/abi'
import { abi } from '@uniswap/v3-staker/artifacts/contracts/UniswapV3Staker.sol/UniswapV3Staker.json'
import { Pool } from './entities'

export type FullWithdrawOptions = ClaimOptions & WithdrawOptions
/**
 * Represents a unique staking program.
 */
export interface IncentiveKey {
  /**
   * The token rewarded for participating in the staking program.
   */
  rewardToken: Token
  /**
   * The pool that the staked positions must provide in.
   */
  pool: Pool
  /**
   * The time when the incentive program begins.
   */
  startTime: BigintIsh
  /**
   * The time that the incentive program ends.
   */
  endTime: BigintIsh
  /**
   * The address which receives any remaining reward tokens at `endTime`.
   */
  refundee: string
}

/**
 * Options to specify when claiming rewards.
 */
export interface ClaimOptions {
  /**
   * The id of the NFT
   */
  tokenId: BigintIsh

  /**
   * Address to send rewards to.
   */
  recipient: string

  /**
   * The amount of `rewardToken` to claim. 0 claims all.
   */
  amount: BigintIsh
}

/**
 * Options to specify when withdrawing a position.
 */
export interface WithdrawOptions {
  /**
   * Set when withdrawing. The position will be sent to `owner` on withdraw.
   */
  owner: string

  /**
   * Set when withdrawing. `data` is passed to `safeTransferFrom` when transferring the position from contract back to owner.
   */
  data: string
}

export abstract class Staker {
  public static INTERFACE: Interface = new Interface(abi)

  protected constructor() {}
  private static INCENTIVE_KEY_ABI =
    'tuple(address rewardToken, address pool, uint256 startTime, uint256 endTime, address refundee)'

  /**
   *  To claim rewards, must unstake and then claim.
   * @param incentiveKey The unique identifier of a staking program.
   * @param options Options for producing the calldata to claim. Can't claim unless you unstake.
   * @returns The calldatas for 'unstakeToken' and 'claimReward'.
   */
  private static encodeClaim(incentiveKey: IncentiveKey, options: ClaimOptions): string[] {
    const calldatas: string[] = []
    calldatas.push(
      Staker.INTERFACE.encodeFunctionData('unstakeToken', [
        this._encodeIncentiveKey(incentiveKey),
        toHex(options.tokenId)
      ])
    )
    const recipient: string = validateAndParseAddress(options.recipient)
    calldatas.push(
      Staker.INTERFACE.encodeFunctionData('claimReward', [
        incentiveKey.rewardToken.address,
        recipient,
        toHex(options.amount)
      ])
    )
    return calldatas
  }

  /**
   * Only claims rewards. Must unstake, claim, and then restake.
   */
  public static collectRewards(incentiveKey: IncentiveKey, options: ClaimOptions): MethodParameters {
    const calldatas = this.encodeClaim(incentiveKey, options)
    calldatas.push(
      Staker.INTERFACE.encodeFunctionData('stakeToken', [
        this._encodeIncentiveKey(incentiveKey),
        toHex(options.tokenId)
      ])
    )
    return {
      calldata: Staker.INTERFACE.encodeFunctionData('multicall', [calldatas]),
      value: toHex(0)
    }
  }

  /**
   *
   * @param incentiveKeys A list of incentiveKeys to unstake from. Should include all incentiveKeys (unique staking programs) that `options.tokenId` is staked in.
   * @param withdrawOptions Options for producing claim calldata and withdraw calldata. Can't withdraw without unstaking all programs for `tokenId`.
   * @returns Calldata for unstaking, claiming, and withdrawing.
   */
  public static withdrawToken(
    incentiveKeys: IncentiveKey | IncentiveKey[],
    withdrawOptions: FullWithdrawOptions
  ): MethodParameters {
    let calldatas: string[] = []

    incentiveKeys = incentiveKeys instanceof Array ? incentiveKeys : [incentiveKeys]

    const claimOptions = {
      tokenId: withdrawOptions.tokenId,
      recipient: withdrawOptions.recipient,
      amount: withdrawOptions.amount
    }

    for (let i = 0; i < incentiveKeys.length; i++) {
      const incentiveKey = incentiveKeys[i]
      calldatas = calldatas.concat(this.encodeClaim(incentiveKey, claimOptions))
    }
    if (withdrawOptions.owner) {
      const owner = validateAndParseAddress(withdrawOptions.owner)
      calldatas.push(
        Staker.INTERFACE.encodeFunctionData('withdrawToken', [
          toHex(withdrawOptions.tokenId),
          owner,
          withdrawOptions.data
        ])
      )
    }
    return {
      calldata: Staker.INTERFACE.encodeFunctionData('multicall', [calldatas]),
      value: toHex(0)
    }
  }

  /**
   *
   * @param incentiveKeys A single IncentiveKey or array of IncentiveKeys to be encoded and used in the data parameter in `safeTransferFrom`
   * @returns An IncentiveKey as a string
   */
  public static encodeDeposit(incentiveKeys: IncentiveKey | IncentiveKey[]): string {
    incentiveKeys = incentiveKeys instanceof Array ? incentiveKeys : [incentiveKeys]
    let data: string

    if (incentiveKeys.length > 1) {
      const keys = []
      for (let i = 0; i < incentiveKeys.length; i++) {
        const incentiveKey = incentiveKeys[i]
        keys.push(this._encodeIncentiveKey(incentiveKey))
      }
      data = defaultAbiCoder.encode([`${Staker.INCENTIVE_KEY_ABI}[]`], [keys])
    } else {
<<<<<<< HEAD
      data = defaultAbiCoder.encode([Staker.INCENTIVE_KEY_ABI], [this._encodeIncentiveKey(incentiveKeys[0])])
=======
      data = ethers.utils.defaultAbiCoder.encode(
        [Staker.INCENTIVE_KEY_ABI],
        [this._encodeIncentiveKey(incentiveKeys[0])]
      )
>>>>>>> e1a22d5c
    }
    return data
  }
  /**
   *
   * @param incentiveKey An `IncentiveKey` which represents a unique staking program.
   * @returns An encoded IncentiveKey to be read by ethers
   */
  private static _encodeIncentiveKey(incentiveKey: IncentiveKey): {} {
    const pool = incentiveKey.pool
    const refundee = validateAndParseAddress(incentiveKey.refundee)
    return {
      rewardToken: incentiveKey.rewardToken.address,
      pool: Pool.getAddress(pool.token0, pool.token1, pool.fee),
      startTime: toHex(incentiveKey.startTime),
      endTime: toHex(incentiveKey.endTime),
      refundee: refundee
    }
  }
}<|MERGE_RESOLUTION|>--- conflicted
+++ resolved
@@ -172,14 +172,7 @@
       }
       data = defaultAbiCoder.encode([`${Staker.INCENTIVE_KEY_ABI}[]`], [keys])
     } else {
-<<<<<<< HEAD
       data = defaultAbiCoder.encode([Staker.INCENTIVE_KEY_ABI], [this._encodeIncentiveKey(incentiveKeys[0])])
-=======
-      data = ethers.utils.defaultAbiCoder.encode(
-        [Staker.INCENTIVE_KEY_ABI],
-        [this._encodeIncentiveKey(incentiveKeys[0])]
-      )
->>>>>>> e1a22d5c
     }
     return data
   }
