--- conflicted
+++ resolved
@@ -130,21 +130,12 @@
     const claimOptions = {
       tokenId: withdrawOptions.tokenId,
       recipient: withdrawOptions.recipient,
-<<<<<<< HEAD
       amount: withdrawOptions.amount 
     }
 
     for (let i = 0; i < incentiveKeys.length; i ++) {
       const incentiveKey = incentiveKeys[i];
       calldatas = calldatas.concat(this.encodeClaim(incentiveKey, claimOptions));
-=======
-      amount: withdrawOptions.amount
-    }
-
-    for (let i = 0; i < incentiveKeys.length; i++) {
-      const incentiveKey = incentiveKeys[i]
-      calldatas.concat(this.encodeClaim(incentiveKey, claimOptions))
->>>>>>> 507a3ae8
     }
     if (withdrawOptions.owner) {
       const owner = validateAndParseAddress(withdrawOptions.owner)
