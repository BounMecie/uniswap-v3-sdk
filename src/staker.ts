import { BigintIsh, Token, validateAndParseAddress } from '@uniswap/sdk-core'
import { ethers } from 'ethers'
import { MethodParameters, toHex } from './utils/calldata'
import { Interface } from '@ethersproject/abi'
import { abi } from '@uniswap/v3-staker/artifacts/contracts/IUniswapV3Staker.sol/IUniswapV3Staker.json'
import { Pool } from './entities'

export type FullWithdrawOptions = ClaimOptions & WithdrawOptions
/**
 * Represents a unique staking program.
 */
export interface IncentiveKey {
  /**
   * The token rewarded for participating in the staking program.
   */
  rewardToken: Token
  /**
   * The pool that the staked positions must provide in.
   */
  pool: Pool
  /**
   * The time when the incentive program begins.
   */
  startTime: BigintIsh
  /**
   * The time that the incentive program ends.
   */
  endTime: BigintIsh
  /**
   * The address which receives any remaining reward tokens at `endTime`.
   */
  refundee: string
}

/**
 * Options to specify when claiming rewards.
 */
export interface ClaimOptions {
  /**
   * The id of the NFT
   */
  tokenId: BigintIsh

  /**
   * Address to send rewards to.
   */
  recipient: string

  /**
   * The amount of `rewardToken` to claim. 0 claims all.
   */
  amount: BigintIsh
}

<<<<<<< HEAD
/**
 * Options to specify when withdrawing a position.
 */
export interface WithdrawOptions {
   /**
    * Set when withdrawing. The position will be sent to `owner` on withdraw.
    */
    owner: string
 
    /**
     * Set when withdrawing. `data` is passed to `safeTransferFrom` when transferring the position from contract back to owner.
     */
    data: string
  
=======
  /**
   * Set when withdrawing. The position will be sent to `owner` on withdraw.
   */
  owner?: string

  /**
   * Set when withdrawing. `data` is passed to `safeTransferFrom` when transferring the position from contract back to owner.
   */
  data?: string
>>>>>>> 3db2024e
}

export abstract class Staker {
  public static INTERFACE: Interface = new Interface(abi)

  protected constructor() {}
  private static INCENTIVE_KEY_ABI =
  'tuple(address rewardToken, address pool, uint256 startTime, uint256 endTime, address refundee)'

  /**
   *  To claim rewards, must unstake and then claim.
   * @param incentiveKey The unique identifier of a staking program.
   * @param options Options for producing the calldata to claim. Can't claim unless you unstake.
   * @returns The calldatas for 'unstakeToken' and 'claimReward'.
   */
  private static encodeClaim(incentiveKey: IncentiveKey, options: ClaimOptions): string[] {
    const calldatas: string[] = []
    calldatas.push(
      Staker.INTERFACE.encodeFunctionData('unstakeToken', [
        {
          key: this._encodeIncentiveKey(incentiveKey),
          tokenId: toHex(options.tokenId)
        }
      ])
    )
    const recipient: string = validateAndParseAddress(options.recipient)
    calldatas.push(
      Staker.INTERFACE.encodeFunctionData('claimReward', [
        {
          rewardToken: incentiveKey.rewardToken,
          to: recipient,
          amountRequested: toHex(options.amount)
        }
      ])
    )
    return calldatas
  }

  /**
   * Only claims rewards. Must unstake, claim, and then restake.
   */
  public static collectRewards(incentiveKey: IncentiveKey, options: ClaimOptions): MethodParameters {
    const calldatas = this.encodeClaim(incentiveKey, options)
    calldatas.push(
      Staker.INTERFACE.encodeFunctionData('stakeToken', [
        {
          key: incentiveKey,
          tokenId: toHex(options.tokenId)
        }
      ])
    )
    return {
      calldata: Staker.INTERFACE.encodeFunctionData('multicall', [calldatas]),
      value: toHex(0)
    }
  }

  /**
<<<<<<< HEAD
   * 
=======
   * Creates claim and unstake calldata. Option to withdraw token.
   * Note: Only really makes sense to either claim and continue staking or claim and withdraw.
   * Note:
   */
  /**
   *
>>>>>>> 3db2024e
   * @param incentiveKeys A list of incentiveKeys to unstake from. Should include all incentiveKeys (unique staking programs) that `options.tokenId` is staked in.
   * @param withdraw Options for producing claim calldata and withdraw calldata. Can't withdraw without unstaking all programs for `tokenId`.
   * @returns Calldata for unstaking, claiming, and withdrawing.
   */
  public static withdrawToken(incentiveKeys: IncentiveKey[], withdrawOptions: FullWithdrawOptions): MethodParameters {
    const calldatas: string[] = []
<<<<<<< HEAD
    const claimOptions = {
      tokenId: withdrawOptions.tokenId,
      recipient: withdrawOptions.recipient,
      amount: withdrawOptions.amount }
    // note: currently claimOptions are independent of IncentiveKeys which means all IncentiveKey claims will be programmed with the same amount to collect. 
    // This is ok for withdraw since it makes sense to collect full amount if withdrawing from program.
    for (let i = 0; i < incentiveKeys.length; i ++) {
      const incentiveKey = incentiveKeys[i];
      calldatas.concat(this.encodeClaim(incentiveKey, claimOptions));
=======
    for (let i = 0; i < incentiveKeys.length; i++) {
      const incentiveKey = incentiveKeys[i]
      calldatas.concat(this.encodeClaim(incentiveKey, options))
>>>>>>> 3db2024e
    }
    if (withdrawOptions.owner) {
      const owner = validateAndParseAddress(withdrawOptions.owner)
      calldatas.push(
        Staker.INTERFACE.encodeFunctionData('withdrawToken', [
          {
            tokenId: toHex(withdrawOptions.tokenId),
            to: owner,
            data: withdrawOptions.data
          }
        ])
      )
    }
    return {
      calldata: Staker.INTERFACE.encodeFunctionData('multicall', [calldatas]),
      value: toHex(0)
    }
  }
  
  /**
   * 
   * @param incentiveKeys A single IncentiveKey or array of IncentiveKeys to be encoded and used in the data parameter in `safeTransferFrom`
   * @returns An IncentiveKey as a string
   */
  public static encodeDeposit(incentiveKeys: IncentiveKey | IncentiveKey[]) : string {
    
    incentiveKeys = (incentiveKeys instanceof Array) ? incentiveKeys : [incentiveKeys]
    let data : string

    if (incentiveKeys.length > 1) {
      const keys = []
      for (let i = 0; i < incentiveKeys.length; i ++) {
        const incentiveKey = incentiveKeys[i];
        keys.push(this._encodeIncentiveKey(incentiveKey))
      }
      data = ethers.utils.defaultAbiCoder.encode([`${Staker.INCENTIVE_KEY_ABI}[]`], [keys])
    } else {
      data = ethers.utils.defaultAbiCoder.encode([Staker.INCENTIVE_KEY_ABI], incentiveKeys)
    }
    return data
      
  }
  /**
   * 
   * @param incentiveKey An `IncentiveKey` which represents a unique staking program.
   * @returns An encoded IncentiveKey to be read by ethers
   */
  private static _encodeIncentiveKey(incentiveKey: IncentiveKey): {} {
    const pool = incentiveKey.pool
    const refundee = validateAndParseAddress(incentiveKey.refundee)
    return {
      rewardToken: incentiveKey.rewardToken.address,
      pool: Pool.getAddress(pool.token0, pool.token1, pool.fee),
      startTime: toHex(incentiveKey.startTime),
      endTime: toHex(incentiveKey.endTime),
      refundee: refundee,
    }
  }
}<|MERGE_RESOLUTION|>--- conflicted
+++ resolved
@@ -52,7 +52,6 @@
   amount: BigintIsh
 }
 
-<<<<<<< HEAD
 /**
  * Options to specify when withdrawing a position.
  */
@@ -67,17 +66,6 @@
      */
     data: string
   
-=======
-  /**
-   * Set when withdrawing. The position will be sent to `owner` on withdraw.
-   */
-  owner?: string
-
-  /**
-   * Set when withdrawing. `data` is passed to `safeTransferFrom` when transferring the position from contract back to owner.
-   */
-  data?: string
->>>>>>> 3db2024e
 }
 
 export abstract class Staker {
@@ -136,37 +124,21 @@
   }
 
   /**
-<<<<<<< HEAD
    * 
-=======
-   * Creates claim and unstake calldata. Option to withdraw token.
-   * Note: Only really makes sense to either claim and continue staking or claim and withdraw.
-   * Note:
-   */
-  /**
-   *
->>>>>>> 3db2024e
    * @param incentiveKeys A list of incentiveKeys to unstake from. Should include all incentiveKeys (unique staking programs) that `options.tokenId` is staked in.
-   * @param withdraw Options for producing claim calldata and withdraw calldata. Can't withdraw without unstaking all programs for `tokenId`.
+   * @param withdrawOptions Options for producing claim calldata and withdraw calldata. Can't withdraw without unstaking all programs for `tokenId`.
    * @returns Calldata for unstaking, claiming, and withdrawing.
    */
   public static withdrawToken(incentiveKeys: IncentiveKey[], withdrawOptions: FullWithdrawOptions): MethodParameters {
     const calldatas: string[] = []
-<<<<<<< HEAD
     const claimOptions = {
       tokenId: withdrawOptions.tokenId,
       recipient: withdrawOptions.recipient,
       amount: withdrawOptions.amount }
-    // note: currently claimOptions are independent of IncentiveKeys which means all IncentiveKey claims will be programmed with the same amount to collect. 
-    // This is ok for withdraw since it makes sense to collect full amount if withdrawing from program.
+
     for (let i = 0; i < incentiveKeys.length; i ++) {
       const incentiveKey = incentiveKeys[i];
       calldatas.concat(this.encodeClaim(incentiveKey, claimOptions));
-=======
-    for (let i = 0; i < incentiveKeys.length; i++) {
-      const incentiveKey = incentiveKeys[i]
-      calldatas.concat(this.encodeClaim(incentiveKey, options))
->>>>>>> 3db2024e
     }
     if (withdrawOptions.owner) {
       const owner = validateAndParseAddress(withdrawOptions.owner)
